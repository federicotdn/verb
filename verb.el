;;; verb.el --- Organize and send HTTP requests  -*- lexical-binding: t -*-

;; Copyright (C) 2021  Federico Tedin

;; Author: Federico Tedin <federicotedin@gmail.com>
;; Maintainer: Federico Tedin <federicotedin@gmail.com>
;; Homepage: https://github.com/federicotdn/verb
;; Keywords: tools
;; Package-Version: 2.15.0
;; Package-Requires: ((emacs "25.1"))

;; This file is NOT part of GNU Emacs.

;; verb is free software; you can redistribute it and/or modify it
;; under the terms of the GNU General Public License as published by
;; the Free Software Foundation; either version 3, or (at your option)
;; any later version.
;;
;; verb is distributed in the hope that it will be useful, but WITHOUT
;; ANY WARRANTY; without even the implied warranty of MERCHANTABILITY
;; or FITNESS FOR A PARTICULAR PURPOSE.  See the GNU General Public
;; License for more details.
;;
;; You should have received a copy of the GNU General Public License
;; along with verb.  If not, see http://www.gnu.org/licenses.

;;; Commentary:

;; Verb is a package that allows you to organize and send HTTP
;; requests from Emacs.  See the project's README.md file for more
;; details.

;;; Code:
(require 'org)
(require 'ob)
(require 'eieio)
(require 'subr-x)
(require 'url)
(require 'url-queue)
(require 'mm-util)
(require 'json)
(require 'js)
(require 'seq)

(defgroup verb nil
  "An HTTP client for Emacs that extends Org mode."
  :prefix "verb-"
  :group 'tools)

(defcustom verb-default-response-charset "utf-8"
  "Default charset to use when reading HTTP responses.
This variable is only used when the charset isn't specified in the
\"Content-Type\" header value (\"charset=utf-8\")."
  :type 'string)

(defcustom verb-default-request-charset "utf-8"
  "Charset to add to \"Content-Type\" headers in HTTP requests.
This variable is only used when the charset isn't specified in the
header value (\"charset=utf-8\")."
  :type 'string)

(defcustom verb-content-type-handlers
  '(;; Text handlers
    ("text/html" html-mode)
    ("\\(application\\|text\\)/xml" xml-mode)
    ("application/xhtml\\+xml" xml-mode)
    ("application/json" verb-handler-json)
    ("application/javascript" js-mode)
    ("application/css" css-mode)
    ("text/plain" text-mode)
    ;; Binary handlers
    ("application/pdf" doc-view-mode t)
    ("image/png" image-mode t)
    ("image/svg\\+xml" image-mode t)
    ("image/x-windows-bmp" image-mode t)
    ("image/gif" image-mode t)
    ("image/jpe?g" image-mode t))
  "List of content type handlers.
Handlers are functions to be called without any arguments.  There are
two types of handlers: text and binary.

Text handlers are called after the text contents of the response have
been decoded into a multibyte buffer (with that buffer as the current
buffer).

Binary handlers, on the other hand, are called after the binary
contents of the response have been inserted into a unibyte buffer
\(with that buffer as the current buffer).

Both handler types should prepare the contents of the response buffer,
so that the user can then access or modify the information received in
a convenient way.

Entries of the alist must have the form (CONTENT-TYPE HANDLER BIN?).
CONTENT-TYPE must be a regexp which can match any number of valid
content types, or a string containing a content type.  HANDLER must be
a function that takes no arguments.  BIN?, if present, must be t, in
order to indicate that this handler is binary instead of text.

To choose a handler, Verb will try to match the received content type
with each CONTENT-TYPE in the alist (sequentially) using
`string-match-p'.  The handler for the first CONTENT-TYPE to match
will be used."
  :type '(repeat (list regexp function
                       (choice (const :tag "Binary" t)
                               (const :tag "Text" nil)))))

(defcustom verb-default-content-type-handler '(fundamental-mode)
  "Default content type handler.
This handler is used when no appropriate handler was found in
`verb-content-type-handlers'."
  :type '(list function (choice (const :tag "Binary" t)
                                (const :tag "Text" nil))))

(defcustom verb-export-functions
  '(("verb" . verb--export-to-verb)
    ("curl" . verb--export-to-curl)
    ("eww" . verb--export-to-eww))
  "Alist of request specification export functions.
Each element should have the form (NAME . FN), where NAME should be a
user-friendly name for this function, and FN should be the function
itself.  FN should take a `verb-request-spec' object as its only
argument."
  :type '(alist :key-type string :value-type function))

(defcustom verb-auto-kill-response-buffers nil
  "If non-nil, kill all response buffers before sending a request.
Set this variable to t if you wish to have old response buffers (named
*HTTP Response*) automatically killed when sending a new HTTP
request."
  :type 'boolean)

(defcustom verb-inhibit-cookies nil
  "If non-nil, do not send or receive cookies when sending requests."
  :type 'boolean)

(defcustom verb-advice-url t
  "Whether to advice url.el functions or not.
If non-nil, the following url.el functions will be advised in order to
make Verb more flexible and user-friendly:
- `url-http-user-agent-string': Advised to allow the user to set their
  own \"User-Agent\" headers.
- `url-http-handle-authentication': Advised to disable annoying user
  prompt on 401 responses.
Note that the functions will be advised only during the duration of
the HTTP requests made."
  :type 'boolean)

(defcustom verb-auto-show-headers-buffer nil
  "Automatically show headers buffer after receiving an HTTP response.
Value nil means never show the headers buffer.
Value `when-empty' means automatically show the headers buffer only
when the response's body size is 0.
Any other value means always show the headers buffer."
  :type '(choice (const :tag "Never" nil)
                 (const :tag "When empty" when-empty)
                 (const :tag "Always" t)))

(defcustom verb-show-timeout-warning 10.0
  "Reasonable max duration (s) for an HTTP request.
Indicates the number of seconds to wait after an HTTP request is sent
to warn the user about a possible network timeout.  When set to nil,
don't show any warnings."
  :type '(choice (float :tag "Time in seconds")
                 (const :tag "Off" nil)))

(defcustom verb-babel-timeout 10.0
  "Timeout (s) for HTTP requests made from a Babel source blocks.
Note that Emacs will be blocked while the response hasn't been
received."
  :type 'float)

(defcustom verb-code-tag-delimiters '("{{" . "}}")
  "Lisp code tag delimiters for HTTP request specifications.
The delimiters (left and right) are used to specify, evaluate and then
substitute Lisp code tags inside HTTP request specifications.
If different parts of your HTTP request specifications need to include
literal values identical to one or both of the delimiters, it is
recommended you change them to something else through this setting."
  :type '(cons string string))

(defcustom verb-url-retrieve-function #'url-retrieve
  "Function to use in order to send HTTP requests.
For more information on `url-retrieve' and `url-queue-retrieve', see
info node `(url)Retrieving URLs'."
  :type '(choice (function-item
                  :tag "url-retrieve from url.el"
                  url-retrieve)
                 (function-item
                  :tag "url-queue-retrieve from url-queue.el"
                  url-queue-retrieve)))

(defcustom verb-json-max-pretty-print-size (* 1 1024 1024)
  "Max JSON file size (bytes) to automatically prettify when received.
If nil, never prettify JSON files automatically.  This variable only applies
if `verb-handler-json' is being used to handle JSON responses."
  :type '(choice (integer :tag "Max bytes")
                 (const :tag "Off" nil)))

(defcustom verb-json-use-mode #'js-mode
  "Mode to enable in response buffers containing JSON data.
This variable only applies if `verb-handler-json' is being used to
handle JSON responses."
  :type 'function)

(defcustom verb-enable-log t
  "When non-nil, log different events in the *Verb Log* buffer."
  :type 'boolean)

(defcustom verb-post-response-hook nil
  "Hook run after receiving an HTTP response.
The hook is run with the response body buffer as the current buffer.
The appropriate major mode will have already been activated, and
`verb-response-body-mode' as well.  The buffer will contain the
response's decoded contents.  The buffer-local `verb-http-response'
variable will be set to the corresponding class `verb-response'
object."
  :type 'hook)

(defcustom verb-tag "verb"
  "Tag used to mark headings that contain HTTP request specs.
Headings that do not contain this tag will be ignored when building
requests from heading hierarchies.

If set to t, consider all headings to contain HTTP request specs.

You can set this variable file-locally to use different tags on
different files, like so:

# -*- verb-tag: \"foo\" -*-

Note that if a heading has a tag, then all its subheadings inherit
that tag as well.  This can be changed via the
`org-use-tag-inheritance' variable."
  :type '(choice (string :tag "verb")
                 (const :tag "All" t)))

(defcustom verb-trim-body-end nil
  "When set to a regexp, use it to trim request body endings.
If set to nil, read request bodies as they appear on the buffer.  In
that case, if any whitespace is present between the body end and the
next heading (or buffer end), it will be included in the body."
  :type '(choice (regexp :tag "Custom regexp")
                 (const :tag "All whitespace" "[ \t\n\r]+")
                 (const :tag "Disable" nil)))

(defcustom verb-base-headers nil
  "Set of HTTP headers used as base when reading request specs.
These headers will be included by default in requests, but still may
be overridden by re-specifying them somewhere in the headings
hierarchy."
  :type '(alist :key-type string :value-type string))

(defcustom verb-enable-elisp-completion t
  "When set to a non-nil value, enable Lisp completion in code tags.
Completion is handled by the `verb-elisp-completion-at-point'
function.

Note the the point must be between the two code tag delimiters
\(e.g.  \"{{\" and \"}}\") for the completion function to work."
  :type 'boolean)

(defface verb-http-keyword '((t :inherit font-lock-constant-face
                                :weight bold))
  "Face for highlighting HTTP methods.")

(defface verb-header '((t :inherit font-lock-constant-face))
  "Face for highlighting HTTP headers.")

(defface verb-code-tag '((t :inherit italic))
  "Face for highlighting Lisp code tags.")

(defface verb-json-key '((t :inherit font-lock-doc-face))
  "Face for highlighting JSON keys.")

(defface verb-log-info '((t :inherit homoglyph))
  "Face for highlighting I entries in the log buffer.")

(defface verb-log-warning '((t :inherit warning))
  "Face for highlighting W entries in the log buffer.")

(defface verb-log-error '((t :inherit error))
  "Face for highlighting E entries in the log buffer.")

(defconst verb--http-methods '("GET" "POST" "DELETE" "PUT"
                               "OPTIONS" "HEAD" "PATCH"
                               "TRACE" "CONNECT")
  "List of valid HTTP methods.")

(defconst verb--bodyless-http-methods '("GET" "HEAD" "DELETE" "TRACE"
                                        "OPTIONS" "CONNECT")
  "List of HTTP methods which usually don't include bodies.")

(defconst verb--log-buffer-name "*Verb Log*"
  "Default name for log buffer.")

(defconst verb--url-pre-defined-headers '("MIME-Version"
                                          "Connection"
                                          "Host"
                                          "Accept-Encoding"
                                          "Extension"
                                          "Content-Length")
  "List of HTTP headers which are automatically added by url.el.
The values of these headers can't be easily modified by Verb, so a
warning will be shown to the user if they set any of them (as they
will appear duplicated in the request).")

(defconst verb--template-keyword "TEMPLATE"
  "Keyword to use when defining request templates.
Request templates are defined without HTTP methods, paths or hosts.")

(defconst verb--log-levels '(I W E)
  "Log levels for the log buffer.
I = Information.
W = Warning.
E = Error.")

(defconst verb--http-header-regexp "^\\s-*\\([[:alnum:]_-]+:\\).*$"
  "Regexp for font locking HTTP headers.")

(defconst verb--http-header-parse-regexp
  "^\\s-*\\([[:alnum:]_-]+\\)\\s-*:\\(.*\\)$"
  "Regexp for parsing HTTP headers.")

(defconst verb--metadata-prefix "verb-"
  "Prefix for Verb metadata keys in heading properties.
Matching is case insensitive.")

(defconst verb-version "2.15.0"
  "Verb package version.")

(defconst verb--multipart-boundary-alphabet
  (concat "abcdefghijklmnopqrstuvwxyz"
          "ABCDEFGHIJKLMNOPQRSTUVWXYZ"
          "0123456789")
  "Valid characters for multipart form boundaries.")

(defconst verb--multipart-boundary-length 64
  "Number of characters per multipart form boundary.")

(defvar-local verb-http-response nil
  "HTTP response for this response buffer (`verb-response' object).
The decoded body contents of the response are included in the buffer
itself.

In a response buffer, before the response has been received, this
variable will be set to t.")
(put 'verb-http-response 'permanent-local t)

(defvar-local verb--response-headers-buffer nil
  "Buffer currently showing the HTTP response's headers.
This variable is only set on buffers showing HTTP response bodies.")

(defvar-local verb-kill-this-buffer nil
  "If non-nil, kill this buffer after readings its contents.
When Verb evaluates Lisp code tags, a tag may produce a buffer as a
result. If the buffer-local value of this variable is non-nil for that
buffer, Verb will kill it after it has finished reading its contents.")

(defvar-local verb--multipart-boundary nil
  "Current multipart form boundary available for use in specs.")

(defvar verb-last nil
  "Stores the last received HTTP response (`verb-response' object).
This variable is shared across any buffers using Verb mode.  Consider
using this variable inside code tags if you wish to use results from
previous requests on new requests.")

(defvar verb--stored-responses nil
  "Alist of stored HTTP responses.
Responses are stored only when the corresponding HTTP request contains
a nonempty \"Verb-Store\" metadata field.  The response will be stored
here under its value.")

(defvar-local verb--vars nil
  "List of values set with `verb-var', with their corresponding names.")

(defvar verb--requests-count 0
  "Number of HTTP requests sent in the past.")

(defvar verb--inhibit-code-tags-evaluation nil
  "When non-nil, do not evaluate code tags in requests specs.
This variable is used mostly to parse and then copy request specs to
other buffers without actually expanding the embedded code tags.")

(defvar verb--elisp-completion-buffer nil
  "Auxiliary buffer for performing completion for Lisp code.")

;;;###autoload
(defvar verb-command-map
  (let ((map (make-sparse-keymap)))
    (define-key map (kbd "C-s") #'verb-send-request-on-point-other-window)
    (define-key map (kbd "C-r") #'verb-send-request-on-point-other-window-stay)
    (define-key map (kbd "C-m") #'verb-send-request-on-point-no-window)
    (define-key map (kbd "C-f") #'verb-send-request-on-point)
    (define-key map (kbd "C-k") #'verb-kill-all-response-buffers)
    (define-key map (kbd "C-e") #'verb-export-request-on-point)
    (define-key map (kbd "C-u") #'verb-export-request-on-point-curl)
    (define-key map (kbd "C-b") #'verb-export-request-on-point-verb)
    (define-key map (kbd "C-w") #'verb-export-request-on-point-eww)
    (define-key map (kbd "C-v") #'verb-set-var)
    map)
  "Keymap for `verb-mode' commands.
Bind this to an easy-to-reach key in Org mode in order to use Verb
comfortably.  All commands listed in this keymap automatically enable
`verb-mode' in the current buffer when used.")

(defun verb--setup-font-lock-keywords (&optional remove)
  "Configure font lock keywords for `verb-mode'.
If REMOVE is nil, add the necessary keywords to
`font-lock-keywords'.  Otherwise, remove them."
  (funcall
   (if remove #'font-lock-remove-keywords #'font-lock-add-keywords)
   nil
   `(;; GET
     (,(concat "^\\s-*\\(" (verb--http-methods-regexp) "\\)$")
      (1 'verb-http-keyword))
     ;; GET www.example.com
     (,(concat "^\\s-*\\(" (verb--http-methods-regexp) "\\)\\s-+.+$")
      (1 'verb-http-keyword))
     ;; Content-type: application/json
     (,verb--http-header-regexp
      (1 'verb-header))
     ;; "something": 123
     ("\\s-\\(\"[[:graph:]]+?\"\\)\\s-*:."
      (1 'verb-json-key))
     ;; {{(format "%s" "Lisp code tag")}}
     (,(concat (car verb-code-tag-delimiters)
               ".*?"
               (cdr verb-code-tag-delimiters))
      (0 'verb-code-tag))))
  (font-lock-flush))

(defvar verb-mode-map
  (let ((map (make-sparse-keymap)))
    (easy-menu-define verb-mode-menu map
      "Menu for Verb mode"
      '("Verb"
        ["Send request on selected window" verb-send-request-on-point]
        ["Send request on other window & switch"
         verb-send-request-on-point-other-window]
        ["Send request on other window"
         verb-send-request-on-point-other-window-stay]
        ["Send request without showing response"
         verb-send-request-on-point-no-window]
        "--"
        ["Kill response buffers" verb-kill-all-response-buffers]
        "--"
        ["Set variable value" verb-set-var]
        ["Show all variable values" verb-show-vars]
        ["Unset all variables" verb-unset-vars]
        "--"
        ["Export request to curl" verb-export-request-on-point-curl]
        ["Export request to Verb" verb-export-request-on-point-verb]
        ["Export request to EWW" verb-export-request-on-point-eww]
        "--"
        ["Customize Verb" verb-customize-group]
        ["Show log" verb-show-log]))
    map)
  "Keymap for `verb-mode'.")

;;;###autoload
(define-minor-mode verb-mode
  "Minor mode for organizing and making HTTP requests from Emacs.
This mode acts as an extension to Org mode.  Make sure you enable it
on buffers using Org as their major mode.

See the documentation in URL `https://github.com/federicotdn/verb' for
more details on how to use it."
  :lighter " Verb"
  :group 'verb
  (if verb-mode
      ;; Enable verb-mode
      (progn
        (verb--setup-font-lock-keywords)
        (when verb-enable-elisp-completion
          (add-hook 'completion-at-point-functions
                    #'verb-elisp-completion-at-point
                    nil 'local))
        (when (buffer-file-name)
          (verb--log nil 'I
                     "Verb mode enabled in buffer: %s"
                     (buffer-name))
          (verb--log nil 'I "Org version: %s, GNU Emacs version: %s"
                     (org-version)
                     emacs-version)))
    ;; Disable verb-mode
    (verb--setup-font-lock-keywords t)
    (remove-hook 'completion-at-point-functions
                 #'verb-elisp-completion-at-point
                 'local)))

(defvar verb-response-headers-mode-map
  (let ((map (make-sparse-keymap)))
    (easy-menu-define verb-mode-menu map
      "Menu for Verb response headers mode"
      '("Verb"
        ["Hide response headers" verb-kill-buffer-and-window]))
    (define-key map (kbd "q") 'verb-kill-buffer-and-window)
    map)
  "Keymap for `verb-response-headers-mode'.")

(define-derived-mode verb-response-headers-mode special-mode "Verb[Headers]"
  "Major mode for displaying an HTTP response's headers."
  (font-lock-add-keywords
   nil `(;; Key: Value
         (,verb--http-header-regexp
          (1 'verb-header)))))

(define-derived-mode verb-log-mode special-mode "Verb[Log]"
  "Major mode for displaying Verb logs.

Each line contains a short message representing an event that has been
logged:

  The first part of each line is a number that represents what
  request has generated this event (the number identifies the request).
  If an event does not correspond to any request, \"-\" is used instead.
  If the first part of the line is empty, then the event corresponds to
  the same request from the previous line.

  The second part of each line represents the level at which this event
  has been logged, I for information, W for warnings and E for errors.

  The third part of each line is the message itself.

If this buffer is killed, it will be created again when the next
message is logged.  To turn off logging, set `verb-enable-log' to nil."
  (font-lock-add-keywords
   nil '(;; (request number e.g. 10)
         ("^[[:digit:]-]+\\s-"
          (0 'bold))
         ;; Log level I after request number
         ("^[[:digit:]-]*\\s-+\\(I\\)"
          (1 'verb-log-info))
         ;; Log level W after request number
         ("^[[:digit:]-]*\\s-+\\(W\\)"
          (1 'verb-log-warning))
         ;; Log level E after request number
         ("^[[:digit:]-]*\\s-+\\(E\\)"
          (1 'verb-log-error)))))

(defun verb--http-method-p (m)
  "Return non-nil if M is a valid HTTP method."
  (member m verb--http-methods))

(defun verb--alist-p (l)
  "Return non-nil if L is an alist."
  (when (consp l)
    (catch 'end
      (dolist (elem l)
        (unless (consp elem)
          (throw 'end nil)))
      t)))

(defun verb--http-headers-p (h)
  "Return non-nil if H is an alist of (KEY . VALUE) elements.
KEY and VALUE must be strings.  KEY must not be the empty string."
  (when (consp h)
    (catch 'end
      (dolist (elem h)
        (unless (and (consp elem)
                     (stringp (car elem))
                     (stringp (cdr elem))
                     (not (string-empty-p (car elem))))
          (throw 'end nil)))
      t)))

(defclass verb-request-spec ()
  ((method :initarg :method
           :initform nil
           :type (or null verb--http-method)
           :documentation "HTTP method.")
   (url :initarg :url
        :initform nil
        :type (or null url)
        :documentation "Request URL.")
   (headers :initarg :headers
            :initform ()
            :type (or null verb--http-headers)
            :documentation "HTTP headers.")
   (body :initarg :body
         :initform nil
         :type (or null string)
         :documentation "Request body.")
   (metadata :initarg :metadata
             :initform nil
             :type (or null verb--alist)
             :documentation "User-defined request metadata."))
  "Represents an HTTP request to be made.")

(defclass verb-response ()
  ((request :initarg :request
            :type verb-request-spec
            :documentation "Corresponding request.")
   (headers :initarg :headers
            :type (or null verb--http-headers)
            :documentation "Response headers.")
   (status :initarg :status
           :type (or null string)
           :documentation "Response's first line.")
   (duration :initarg :duration
             :type float
             :documentation
             "Time taken for response to be received, in seconds.")
   (body :initarg :body
         :initform nil
         :type (or null string)
         :documentation "Response body.")
   (body-bytes :initarg :body-bytes
               :initform 0
               :type integer
               :documentation
               "Number of bytes in response body."))
  "Represents an HTTP response to a request.")

(defvar verb-response-body-mode-map
  (let ((map (make-sparse-keymap)))
    (define-key map (kbd "C-c C-r C-r") #'verb-toggle-show-headers)
    (define-key map (kbd "C-c C-r C-k") #'verb-kill-response-buffer-and-window)
    (define-key map (kbd "C-c C-r C-f") #'verb-re-send-request)
    (define-key map (kbd "C-c C-r C-w") #'verb-re-send-request-eww)
    (define-key map (kbd "C-c C-r C-s") #'verb-show-request)
    (easy-menu-define verb-response-body-mode-menu map
      "Menu for Verb response body mode"
      '("Verb[Body]"
        ["Toggle show response headers" verb-toggle-show-headers]
        ["Kill buffer and window" verb-kill-response-buffer-and-window]
        "--"
        ["Re-send request" verb-re-send-request]
        ["Re-send request with EWW" verb-re-send-request-eww]
        ["Show corresponding request" verb-show-request]))
    map)
  "Keymap for `verb-response-body-mode'.")

(define-minor-mode verb-response-body-mode
  "Minor mode for displaying an HTTP response's body."
  :lighter " Verb[Body]"
  :group 'verb
  (if verb-response-body-mode
      (progn
        (setq header-line-format
              (verb--response-header-line-string verb-http-response))
        (when verb-auto-show-headers-buffer
          (if (eq verb-auto-show-headers-buffer 'when-empty)
              (when (zerop (oref verb-http-response body-bytes))
                (verb-toggle-show-headers))
            (verb-toggle-show-headers))))
    (setq header-line-format nil)))

(defun verb-show-log ()
  "Switch to the *Verb Log* buffer."
  (interactive)
  (switch-to-buffer (get-buffer-create verb--log-buffer-name)))

;; Old function name (<2.11.0)
(defalias 'verb-view-log 'verb-show-log)

(defun verb-customize-group ()
  "Show the Customize menu buffer for the Verb package group."
  (interactive)
  (customize-group "verb"))

(defun verb-elisp-completion-at-point ()
  "Completion at point function for Lisp code tags."
  (when-let (;; Get the contents inside the code tag: {{<content>}}
             (beg (save-excursion
                    (when (search-backward (car verb-code-tag-delimiters)
                                           (line-beginning-position) t)
                      (match-end 0))))
             (end (save-excursion
                    (when (search-forward (cdr verb-code-tag-delimiters)
                                          (line-end-position) t)
                      (match-beginning 0)))))
    ;; Set up the buffer where we'll run `elisp-completion-at-point'
    (unless verb--elisp-completion-buffer
      (setq verb--elisp-completion-buffer
            (get-buffer-create " *verb-elisp-completion*")))
    ;; Copy the contents of the code tag to the empty buffer, run
    ;; completion there
    (let* ((code (buffer-substring-no-properties beg end))
           (point-offset (1+ (- (point) beg)))
           (completions (with-current-buffer verb--elisp-completion-buffer
                          (erase-buffer)
                          (insert code)
                          (goto-char point-offset)
                          (elisp-completion-at-point))))
      ;; The beginning/end positions will belong to the other buffer, add
      ;; `beg' so that they make sense on the original one
      (when completions
        (append (list (+ (nth 0 completions) beg -1)
                      (+ (nth 1 completions) beg -1))
                (cddr completions))))))

(defun verb--log (request level &rest args)
  "Log a message in the *Verb Log* buffer.
REQUEST must be a number corresponding to an HTTP request made.  LEVEL
must be a value in `verb--log-levels'.  Use the remaining ARGS to call
`format', and then log the result in the log buffer.

If `verb-enable-log' is nil, do not log anything."
  (setq request (if request (number-to-string request) "-"))
  (unless (member level verb--log-levels)
    (user-error "Invalid log level: \"%s\"" level))
  (when verb-enable-log
    (with-current-buffer (get-buffer-create verb--log-buffer-name)
      (unless (derived-mode-p 'verb-log-mode)
        (verb-log-mode))
      (let ((inhibit-read-only t)
            (last "")
            (line (line-number-at-pos)))
        ;; Get last logged request number
        (when (re-search-backward "^\\(-\\|[[:digit:]]+\\)\\s-"
                                  nil t)
          (setq last (match-string 1)))
        (goto-char (point-max))
        ;; Log new message
        (insert (format "%s  %s  "
                        (if (string= last request)
                            (make-string (length request) ? )
                          request)
                        level)
                (apply #'format args)
                "\n")
        ;; If logged messaged contained newlines, add a blank line
        ;; to make things more readable
        (when (> (line-number-at-pos) (1+ line))
          (newline))))))

(defun verb--ensure-verb-mode ()
  "Ensure `verb-mode' is enabled in the current buffer."
  (unless verb-mode
    (verb-mode)))

(defun verb--nonempty-string (s)
  "Return S. If S is the empty string, return nil."
  (if (string-empty-p s)
      nil
    s))

(defun verb-headers-get (headers name)
  "Return value for HTTP header under NAME in HEADERS.
HEADERS must be an alist of (KEY . VALUE) elements.  NAME and KEY will
be compared ignoring case.  If no value is present under NAME, signal
an error."
  (if-let ((val (assoc-string name headers t)))
      (cdr val)
    (user-error "HTTP header has no value for \"%s\"" name)))

(defun verb-json-get (text &rest path)
  "Interpret TEXT as a JSON object and return value under PATH.
The outermost JSON element in TEXT must be an object.
PATH must be a list of strings, symbols (which will be converted to
strings), or integers.  The PATH list will be traversed from beginning
to end, using each item to access a sub-value in the current JSON
element (and setting the current JSON element to that new value).
This is supposed to work in a similar way JSONPath does, more info at
URL `https://goessner.net/articles/JsonPath/'.

For example, for the following TEXT:
{
  \"test\": {
    \"foo\": [\"apples\", \"oranges\"]
  }
}

Using PATH (\"test\" \"foo\" 1) will yield \"oranges\"."
  (unless path
    (user-error "%s" "No path specified for JSON value"))
  (let ((obj (json-read-from-string text)))
    (dolist (key path)
      (setq
       obj
       (cond
        (;; Path element is a string (or symbol)
         (or (stringp key) (symbolp key))
         (when (symbolp key)
           (setq key (symbol-name key)))
         ;; Obj may be an alist, plist or hash-table
         (pcase json-object-type
           ('alist
            (cdr (assoc-string key obj)))
           ('plist
            (plist-get obj (intern (concat ":" key))))
           ('hash-table
            (gethash key obj))
           (_
            (user-error "%s" "Unknown value for `json-object-type'"))))
        (;; Path element is an integer
         (integerp key)
         ;; Handle negative indexes by adding the negative index to the size of
         ;; the sequence, and using that as the new index
         (when (and (< key 0) (seqp obj))
           (setq key (+ key (length obj))))
         ;; Obj may be a list or a vector
         (pcase json-array-type
           ('list
            (nth key obj))
           ('vector
            (aref obj key))
           (_
            (user-error "%s" "Unknown value for `json-array-type'"))))
        (;; Invalid key type
         t
         (user-error "Invalid key: %s" key)))))
    obj))

(defun verb--buffer-string-no-properties ()
  "Return the contents of the current buffer as a string.
Do not include text properties."
  (buffer-substring-no-properties (point-min) (point-max)))

(defun verb--back-to-heading ()
  "Move to the previous heading.
Or, move to beginning of this line if it's a heading.  If there are no
headings, move to the beginning of buffer.  Return t if a heading was
found."
  (if (ignore-errors (org-back-to-heading t))
      t
    (goto-char (point-min))
    nil))

(defun verb--up-heading ()
  "Move to the parent heading, if there is one.
Return t if there was a heading to move towards to and nil otherwise."
  (let ((p (point)))
    (ignore-errors
      (org-up-heading-all 1)
      (not (= p (point))))))

(defun verb--heading-tags ()
  "Return all (inherited) tags from current heading."
  (verb--back-to-heading)
  (when-let ((tags (org-entry-get (point) "ALLTAGS")))
    (seq-filter (lambda (s) (or org-use-tag-inheritance
                                (not (get-text-property 0 'inherited s))))
                (split-string tags ":" t))))

(defsubst seq-reduce* (function sequence &optional initial-value)
  "Just like `seq-reduce' but INITIAL-VALUE is optional.
Arguments FUNCTION and SEQUENCE are passed down to `seq-reduce'.
If INITIAL-VALUE isn't provided, it will be passed down as nil,
which is equivalent to the empty list."
  (seq-reduce function sequence initial-value))

(defun verb--heading-properties (prefix)
  "Return alist of current heading properties starting with PREFIX.
Does not use property inheritance.  Matching is case-insensitive."
  (verb--back-to-heading)
  (thread-last
    (org-buffer-property-keys)
<<<<<<< HEAD
    ;; 1) Get all doc properties and filter them by prefix. This will push the
    ;; property already `upcase''d, but only if there is no `string=' the
    ;; `upcase''d value
    (seq-reduce* (lambda (properties s)
                   (if (string-prefix-p prefix s t)
                       (cl-pushnew (upcase s) properties :test #'string=)
                     properties)))
    ;; 2) Get the value for each of those properties and return an alist
    (mapcar (lambda (key) (cons key (org-entry-get (point) key 'selective))))
=======
    ;; 1) Get all doc properties and filter them by prefix
    (seq-filter (lambda (s) (string-prefix-p prefix s t)))
    ;; 2) Get the value for each of those properties and return an alist
    (mapcar (lambda (key)
              (cons (upcase key) (org-entry-get (point) key 'selective))))
>>>>>>> cb07a35b
    ;; 3) Discard all (key . nil) elements in the list
    (seq-filter #'cdr)))

(defun verb--heading-contents ()
  "Return the current heading's text contents.
If not on a heading, signal an error."
  (unless (org-at-heading-p)
    (user-error "%s" "Can't get heading text contents: not at a heading"))
  (let ((start (save-excursion
                 (end-of-line)
                 (unless (eobp) (forward-char))
                 (point)))
        (end (save-excursion
               (goto-char (org-entry-end-position))
               (when (and (org-at-heading-p)
                          (not (eobp)))
                 (backward-char))
               (point))))
    (if (<= start end)
        (buffer-substring-no-properties start end)
      "")))

(defun verb--request-spec-from-heading ()
  "Return a request spec from the current heading's text contents.
If a heading is found, get its contents using
`verb--heading-contents'.  After getting the heading's text content,
run it through `verb--maybe-extract-babel-src-block'.  From that
result, try to parse a request specification.  Return nil if the
heading has no text contents, if contains only comments, or if the
heading does not have the tag `verb-tag'.
If not on a heading, signal an error."
  (unless (org-at-heading-p)
    (user-error "%s" "Can't read request spec: not at a heading"))
  (when (or (member verb-tag (verb--heading-tags))
            (eq verb-tag t))
    (let ((text (verb--maybe-extract-babel-src-block
                 (verb--heading-contents)))
          (metadata (verb--heading-properties verb--metadata-prefix)))
      (unless (string-empty-p text)
        (condition-case nil
            (verb-request-spec-from-string text metadata)
          (verb-empty-spec nil))))))

(defun verb--maybe-extract-babel-src-block (text)
  "Return contents of the first Verb Babel source block in TEXT.
If no Verb Babel source blocks are found, return TEXT."
  (with-temp-buffer
    (insert text)
    (goto-char (point-min))
    (let ((case-fold-search t)
          start result)
      (when (re-search-forward "#\\+begin_src +verb" nil t)
        ;; Found the start
        (end-of-line)
        (forward-char)
        (setq start (point))
        (when (search-forward "#+end_src" nil t)
          ;; Found the end
          (beginning-of-line)
          (backward-char)
          (setq result
                (if (<= start (point))
                    (buffer-substring-no-properties start (point))
                  ""))))
      (or result text))))

(defun verb--request-spec-from-babel-src-block (pos body vars)
  "Return a request spec generated from a Babel source block.
BODY should contain the body of the source block.  POS should be a
position of the buffer that lies inside the source block.  VARS should
be an alist of argument names and values that should be temporarily
added to the values available through `verb-var'.

Note that the entire buffer is considered when generating the request
spec, not only the section contained by the source block.

This function is called from ob-verb.el (`org-babel-execute:verb')."
  (save-excursion
    (goto-char pos)
    (let* ((verb--vars (append vars verb--vars))
           (metadata (verb--heading-properties verb--metadata-prefix))
           (rs (verb-request-spec-from-string body metadata)))
      ;; Go up one level first, if possible. Do this to avoid
      ;; re-reading the request in the current level (contained in the
      ;; source block). If no more levels exist, skip the call to
      ;; `verb--request-spec-from-hierarchy'.
      (if (verb--up-heading)
          ;; Continue reading requests from the headings
          ;; hierarchy. Pre-include the one we read from the source block
          ;; at the end of the list.
          (verb--request-spec-from-hierarchy rs)
        (verb--request-spec-post-process rs)))))

(defun verb--object-of-class-p (obj class)
  "Return non-nil if OBJ is an instance of CLASS.
CLASS must be an EIEIO class."
  (ignore-errors
    (object-of-class-p obj class)))

(defun verb--try-read-fn-form (form)
  "Try `read'ing FORM and throw error if failed."
  (condition-case _err (read form)
    (end-of-file (user-error "`%s' is a malformed expression" form))))

(defun verb--request-spec-post-process (rs)
  "Validate and prepare request spec RS to be used.

The following checks/preparations are run:
1) Check if `verb-base-headers' needs to be applied.
2) Apply request mapping function, if one was specified.
3) Run validations with `verb-request-spec-validate'.

After that, return RS."
  ;; Use `verb-base-headers' if necessary
  (when verb-base-headers
    (setq rs (verb-request-spec-override
              (verb-request-spec :headers verb-base-headers)
              rs)))
  ;; Apply the request mapping function, if present
  (when-let ((form (thread-first
                     (concat verb--metadata-prefix "map-request")
                     (assoc-string (oref rs metadata) t)
                     cdr
                     verb--nonempty-string))
             (fn (verb--try-read-fn-form form)))
    (if (functionp fn)
        (setq rs (funcall fn rs))
      (user-error "`%s' is not a valid function" fn))
    (unless (verb--object-of-class-p rs 'verb-request-spec)
      (user-error (concat "Request mapping function `%s' must return a "
                          "`verb-request-spec' value")
                  fn)))
  ;; Validate and return
  (verb-request-spec-validate rs))

(defun verb--request-spec-from-hierarchy (&rest specs)
  "Return a request spec generated from the headings hierarchy.
To do this, use `verb--request-spec-from-heading' for the current
heading, for that heading's parent, and so on until the root of the
hierarchy is reached.
Once all the request specs have been collected, override them in
inverse order according to the rules described in
`verb-request-spec-override'.  After that, override that result with
all the request specs in SPECS, in the order they were passed in."
  (let (done final-spec)
    (save-restriction
      (widen)
      (save-excursion
        ;; First, go back to the current heading, if possible. If no
        ;; heading is found, then don't attempt to read anything.
        (setq done (not (verb--back-to-heading)))
        ;; If there's at least one heading above us, go up through the
        ;; headings tree taking a request specification from each level.
        (while (not done)
          (let ((spec (verb--request-spec-from-heading)))
            (when spec (push spec specs)))
          (setq done (not (verb--up-heading))))))
    (if specs
        (progn
          (setq final-spec (car specs))
          (when (< 1 (length specs))
            (dolist (spec (cdr specs))
              ;; Override spec 1 with spec 2, and the result with spec
              ;; 3, then with 4, etc.
              (setq final-spec (verb-request-spec-override final-spec
                                                           spec))))
          ;; Process and return
          (verb--request-spec-post-process final-spec))
      (user-error (concat "No request specifications found\n"
                          "Remember to tag your headlines with :%s:")
                  verb-tag))))

(defun verb-kill-response-buffer-and-window (&optional keep-window)
  "Delete response window and kill its buffer.
If KEEP-WINDOW is non-nil, kill the buffer but do not delete the
window.
If the response buffer has a corresponding headers buffer, kill it and
delete any window displaying it."
  (interactive)
  (let ((response-buf (current-buffer)))
    (when verb--response-headers-buffer
      (when-let ((w (get-buffer-window verb--response-headers-buffer)))
        (ignore-errors
          (delete-window w)))
      (when (buffer-live-p verb--response-headers-buffer)
        (kill-buffer verb--response-headers-buffer)))
    (unless keep-window
      (when-let ((w (get-buffer-window response-buf)))
        (ignore-errors
          (delete-window))))
    (kill-buffer response-buf)))

(defun verb--check-response-buffer ()
  "Ensure that the current buffer is a response buffer."
  (unless (verb--object-of-class-p verb-http-response 'verb-response)
    (user-error "%s" (concat "Can't execute command as current buffer is not "
                             "a response buffer"))))

(defun verb-re-send-request ()
  "Re-send request for the response shown on current buffer.
If the user chose to show the current response buffer on another
window, show the new one on another window as well.  Return the buffer
where the response will be loaded in.

If you use this command frequently, consider setting
`verb-auto-kill-response-buffers' to t.  This will help avoiding
having many response buffers open."
  (interactive)
  (verb--check-response-buffer)
  (verb--request-spec-send (oref verb-http-response request)
                           'this-window))

(defun verb-re-send-request-eww ()
  "Re-send request for the response shown on current buffer with EWW.
The result will be displayed on a separate buffer managed by EWW."
  (interactive)
  (verb--check-response-buffer)
  (let ((req (oref verb-http-response request)))
    (unless (string= (oref (oref verb-http-response request) method) "GET")
      (user-error "%s" "Can only perform GET requests using EWW"))
    (verb--request-spec-send-eww req)))

(defun verb-kill-buffer-and-window ()
  "Delete selected window and kill its current buffer.
Delete the window only if it isn't the only window in the frame."
  (interactive)
  (kill-buffer (current-buffer))
  (ignore-errors
    (delete-window)))

(defmacro verb-var (var &optional default)
  "Return value of Verb variable VAR.
If VAR is has no value yet, use `read-string' to set its value first,
unless DEFAULT is non-nil, in which case that value is used instead."
  `(let ((val (assoc-string ',var verb--vars)))
     (unless val
       (setq val (cons ',var
                       (or ,default
                           (read-string (format "[verb-var] Set value for %s: "
                                                ',var)))))
       (push val verb--vars))
     (cdr val)))

(defun verb-set-var (&optional var value)
  "Set new value for variable VAR previously set with `verb-var'.
When called interactively, prompt the user for a variable that has
been set once with `verb-var', and then prompt for VALUE.  Otherwise,
use string VAR and value VALUE."
  (interactive)
  (verb--ensure-verb-mode)
  (let* ((name (or (and (stringp var) var)
                   (and (symbolp var) (symbol-name var))
                   (completing-read "Variable: "
                                    (mapcar (lambda (e)
                                              (symbol-name (car e)))
                                            verb--vars))))
         (key (intern name))
         (val (or value (read-string (format "Set value for %s: " name))))
         (elem (assq key verb--vars)))
    (when (string-empty-p name)
      (user-error "%s" "Variable name can't be empty"))
    (if elem
        (setcdr elem val)
      (push (cons key val) verb--vars))))

(defun verb-unset-vars ()
  "Unset all variables set with `verb-var' or `verb-set-var'.
This affects only the current buffer."
  (interactive)
  (verb--ensure-verb-mode)
  (when (or (not (called-interactively-p 'any))
            (yes-or-no-p "Unset all Verb variables for current buffer? "))
    (setq verb--vars nil)))

(defun verb-show-vars ()
  "Show values of variables set with `verb-var' or `verb-set-var'.
Values correspond to variables set in the current buffer.  Return the
buffer used to show the values."
  (interactive)
  (unless verb--vars
    (user-error "%s" "No variables are currently defined"))
  (let ((buf (current-buffer))
        (inhibit-read-only t))
    (with-current-buffer-window
        (get-buffer-create "*Verb Variables*")
        (cons 'display-buffer-below-selected
              '((window-height . fit-window-to-buffer)))
        nil
      (unless (derived-mode-p 'special-mode)
        (special-mode))
      (dolist (elem (buffer-local-value 'verb--vars buf))
        (insert (propertize (format "%s: " (car elem)) 'face 'verb-header)
                (format "%s" (cdr elem)))
        (newline))
      (unless (zerop (buffer-size))
        (backward-delete-char 1))
      (current-buffer))))

(defun verb-read-file (file &optional coding-system)
  "Return a buffer with the contents of FILE.
If CODING-SYSTEM system is a valid coding system, use it when reading
the file contents (see `coding-system-for-read' for more information).
Set the buffer's `verb-kill-this-buffer' variable locally to t."
  (with-current-buffer (generate-new-buffer " *verb-temp*")
    (buffer-disable-undo)
    (let ((coding-system-for-read coding-system))
      (insert-file-contents file))
    (setq verb-kill-this-buffer t)
    (current-buffer)))

(defun verb--insert-header-contents (headers)
  "Insert the contents of HTTP HEADERS into the current buffer."
  (let ((inhibit-read-only t))
    (dolist (key-value headers)
      (let ((key (car key-value))
            (value (cdr key-value)))
        (insert key ": " value "\n")))
    (unless (zerop (buffer-size))
      (backward-delete-char 1))))

(defun verb-show-request ()
  "Show the corresponding HTTP request for a received response.
The request will be displayed in a format very similar in which it was
written originally, on a separate buffer.  Note that code tags will be
shown with their values already evaluated.  Some of the headers sent
by url.el may also differ from the headers shown with this function,
see the project's README.md file for more information.  Return the
buffer used to show the request."
  (interactive)
  (unless verb-response-body-mode
    (user-error "%s" "This buffer is not showing an HTTP response"))

  (let ((rs (oref verb-http-response request))
        (name (buffer-name)))
    (with-current-buffer (get-buffer-create "*Show HTTP Request*")
      ;; Set up buffer
      (unless (derived-mode-p 'org-mode)
        (org-mode))
      (verb--ensure-verb-mode)
      (erase-buffer)

      ;; Insert the request contents and show the buffer
      (insert "* Corresponding HTTP request for response in "
              name)
      (newline)
      (insert (verb-request-spec-to-string rs))
      (switch-to-buffer-other-window (current-buffer)))))

(defun verb-toggle-show-headers ()
  "Show or hide the HTTP response's headers on a separate buffer."
  (interactive)
  (unless verb-response-body-mode
    (user-error "%s" "This buffer is not showing an HTTP response"))

  (when (and verb--response-headers-buffer
             (not (get-buffer-window verb--response-headers-buffer)))
    (when (buffer-live-p verb--response-headers-buffer)
      (kill-buffer verb--response-headers-buffer))
    (setq verb--response-headers-buffer nil))

  (if verb--response-headers-buffer
      (progn
        (ignore-errors
          (delete-window (get-buffer-window verb--response-headers-buffer)))
        (kill-buffer verb--response-headers-buffer)
        (setq verb--response-headers-buffer nil))
    (setq verb--response-headers-buffer
          (generate-new-buffer "*HTTP Headers*"))
    (let ((headers (oref verb-http-response headers)))
      (with-selected-window (display-buffer
                             verb--response-headers-buffer
                             '(display-buffer-below-selected))
        (verb-response-headers-mode)
        (setq header-line-format (format "HTTP Response Headers | count: %s"
                                         (length headers)))
        (verb--insert-header-contents headers)
        (fit-window-to-buffer)))))

;;;###autoload
(defun verb-send-request-on-point-other-window (&optional arg)
  "Send the request specified by the selected heading's text contents.
Show the results on another window and switch to it, using
`verb-send-request-on-point'.  See that function's documentation for a
description of prefix argument ARG."
  (interactive "P")
  (verb-send-request-on-point 'other-window arg))

;;;###autoload
(defun verb-send-request-on-point-other-window-stay (&optional arg)
  "Send the request specified by the selected heading's text contents.
Show the results on another window but don't switch to it, using
`verb-send-request-on-point'.  See that function's documentation for a
description of prefix argument ARG."
  (interactive "P")
  (verb-send-request-on-point 'stay-window arg))

;;;###autoload
(defun verb-send-request-on-point-no-window (&optional arg)
  "Send the request specified by the selected heading's text contents.
Do this using `verb-send-request-on-point', but do not show the
results on any window.  See that function's documentation for a
description of prefix argument ARG.

This command is useful for cases where the request is only being sent
for its side effects."
  (interactive "P")
  (verb-send-request-on-point 'minibuffer arg))

;;;###autoload
(defun verb-send-request-on-point (where &optional arg)
  "Send the request specified by the selected heading's text contents.
After the request has been sent, return the response buffer (the
buffer where the response will be loaded into).

Note that the contents of all parent headings are considered as well;
see `verb--request-spec-from-hierarchy' to see how this is done.

The buffer containing the response is shown (or not shown) in
different ways, depending on the value of WHERE:

- `other-window': Show the response buffer on another window and
  select it.
- `stay-window': Show the response buffer on another window, but
  keep the current one selected.
- `this-window': Show the response buffer in the current window.
- `minibuffer': Show the response status on the minibuffer, but don't
  show the response buffer anywhere.
- nil: Send the request but do not show the response buffer nor the
  response status anywhere.

The response buffer won't have any contents until the HTTP response
has been received.  For all valid values of WHERE except nil, the
response status will be shown on the minibuffer when the response is
received.

If prefix argument ARG is non-nil, allow the user to quickly edit the
request before it is sent.  The changes made will not affect the
contents of the current buffer and will be discarded after the request
is sent.

The `verb-post-response-hook' hook is called after a response has been
received."
  (interactive (list 'this-window current-prefix-arg))
  (verb--ensure-verb-mode)
  (when (and where
             (not (member where
                          '(other-window stay-window this-window minibuffer))))
    (user-error "Invalid value for WHERE: %s" where))
  (let* ((verb--inhibit-code-tags-evaluation arg)
         (rs (verb--request-spec-from-hierarchy)))
    (if arg
        ;; If ARG is non-nil, setup a buffer to edit the request
        (verb--setup-temp-request-buffer rs
                                         (selected-window)
                                         verb--vars
                                         where)
      ;; If ARG is nil, just send the request
      (verb--request-spec-send rs where))))

(defun verb--setup-temp-request-buffer (rs source-window verb-variables where)
  "Setup and show a temporary buffer for editing a request spec.
Argument RS indicates the request specification to edit.
SOURCE-WINDOW indicates which window should be selected when the
request is sent.  VERB-VARIABLES should contain the Verb user-defined
variables set in the buffer displayed by SOURCE-WINDOW.  WHERE
describes where the response should be shown in (see
`verb-send-request-on-point' for a complete description).

After the user has finished modifying the buffer, they can press
\\<org-mode-map>\\[org-ctrl-c-ctrl-c] to send the request."
  (switch-to-buffer-other-window (get-buffer-create "*Edit HTTP Request*"))
  ;; "Reset" the buffer in case it wasn't killed correctly
  (erase-buffer)
  (unless (derived-mode-p 'org-mode)
    (org-mode))
  (verb--ensure-verb-mode)

  ;; Don't require tagging for this temp buffer
  (set (make-local-variable 'verb-tag) t)

  ;; Copy over verb variables
  (setq verb--vars verb-variables)

  ;; Insert the request spec
  (insert "* Press 'C-c C-c' to send the request.\n")

  (when-let ((metadata (oref rs metadata)))
    (insert ":properties:\n")
    (dolist (element metadata)
      (insert (format ":%s: %s\n" (car element) (cdr element))))
    (insert ":end:\n"))

  (insert "# You can also press 'C-c C-k' to cancel.\n"
          "# Note that any changes made here won't be saved.\n"
          (verb-request-spec-to-string rs))

  ;; Use a copy of Org mode's keymap as the local keymap, so
  ;; that we can rebind C-c C-c freely
  (use-local-map (copy-keymap org-mode-map))

  ;; Unbind keys for verb-send-request-on-point-* commands
  (dolist (cmd '(verb-send-request-on-point
                 verb-send-request-on-point-other-window
                 verb-send-request-on-point-other-window-stay
                 verb-send-request-on-point-no-window))
    (when-let ((key (where-is-internal cmd nil t)))
      (local-unset-key key)))

  ;; Rebind C-c C-c to send the request
  (local-set-key (kbd "C-c C-c")
                 (lambda ()
                   "Send the request specified in the current buffer."
                   (interactive)
                   (verb--send-temp-request-on-point source-window
                                                     where)))
  (local-set-key (kbd "C-c C-k") #'verb-kill-buffer-and-window))

(defun verb--send-temp-request-on-point (source-window where)
  "Send the request specified in the current temporary buffer.
SOURCE-WINDOW specifies which window must be selected when the request
is actually sent.  WHERE specifies where the result should be shown
in."
  (unwind-protect
      (let ((new-rs (verb--request-spec-from-hierarchy)))
        (verb-kill-buffer-and-window)
        (select-window source-window)
        (verb--request-spec-send new-rs where))))

;;;###autoload
(defun verb-kill-all-response-buffers (&optional keep-windows)
  "Kill all response buffers, and delete their windows.
If KEEP-WINDOWS is non-nil, do not delete their respective windows."
  (interactive)
  (verb--ensure-verb-mode)
  (dolist (buf (buffer-list))
    (with-current-buffer buf
      (when verb-http-response
        (verb-kill-response-buffer-and-window keep-windows)))))

;;;###autoload
(defun verb-export-request-on-point (&optional name)
  "Export the request specification on point.
Interactively, prompt the user for an export function, and call that
function with the request specification object.  See the
`verb-export-functions' variable for more details.  If called from
Lisp, use the export function under NAME.  If NAME is nil, prompt the
user anyways.

No HTTP request is sent, unless the export function does this
explicitly.  Lisp code tags are evaluated when exporting."
  (interactive)
  (verb--ensure-verb-mode)
  (let ((rs (verb--request-spec-from-hierarchy))
        (exporter (or name
                      (completing-read "Export function: "
                                       verb-export-functions
                                       nil t))))
    (when-let ((fn (cdr (assoc exporter verb-export-functions))))
      (funcall fn rs)
      (verb--log nil 'I "Exported request to %s format" exporter))))

;;;###autoload
(defun verb-export-request-on-point-verb ()
  "Export request on point to verb format.
See `verb--export-to-verb' for more information."
  (interactive)
  (verb-export-request-on-point "verb"))

;;;###autoload
(defun verb-export-request-on-point-curl ()
  "Export request on point to curl format.
See `verb--export-to-curl' for more information."
  (interactive)
  (verb-export-request-on-point "curl"))

;;;###autoload
(defun verb-export-request-on-point-eww ()
  "Export request on point to EWW.
See `verb--export-to-eww' for more information."
  (interactive)
  (verb-export-request-on-point "eww"))

(defun verb--export-to-verb (rs)
  "Export a request spec RS to Verb format.
Return a new buffer with the export results inserted into it."
  (with-current-buffer (generate-new-buffer "*HTTP Request Spec*")
    (verb-mode)
    (insert (verb-request-spec-to-string rs))
    (switch-to-buffer-other-window (current-buffer))
    (current-buffer)))

(defun verb--export-to-eww (rs)
  "Export and perform GET request RS using EWW.
Return a buffer created by the `eww' function where the results will
be displayed."
  (unless (string= (oref rs method) "GET")
    (user-error "%s" "Can only perform GET requests using EWW"))
  (verb--request-spec-send-eww rs))

(defun verb--export-to-curl (rs &optional no-message no-kill)
  "Export a request spec RS to curl format.
Add the generated command to the kill ring and return it.  For more
information about curl see URL `https://curl.haxx.se/'.  If NO-MESSAGE
is non-nil, do not display a message on the minibuffer.  If NO-KILL is
non-nil, do not add the command to the kill ring."
  (with-temp-buffer
    (insert "curl '" (verb-request-spec-url-to-string rs) "'")
    (dolist (key-value (oref rs headers))
      (insert " \\\n")
      (insert "-H '" (car key-value) ": " (cdr key-value) "'"))
    (unless (string= (oref rs method) "GET")
      (insert (if (oref rs headers) " \\\n" " ")))
    (pcase (oref rs method)
      ;; GET: no argument needed
      ((or "PATCH" "PUT" "POST")
       (insert "-X "
               (oref rs method)
               " \\\n--data-raw '"
               (or (oref rs body) "")
               "'"))
      ("DELETE"
       (insert "-X DELETE"))
      ("OPTIONS"
       (insert "-X OPTIONS -i"))
      ("HEAD"
       (insert "-I"))
      ("TRACE"
       (insert "-X TRACE"))
      ("CONNECT"
       (user-error "%s" "CONNECT method not supported in curl format")))
    (let ((result (verb--buffer-string-no-properties)))
      (unless no-kill
        (kill-new result))
      (unless no-message
        (message "Curl command copied to the kill ring"))
      ;; Return the generated command
      result)))

(cl-defmethod verb--response-header-line-string ((response verb-response))
  "Return a short description of an HTTP RESPONSE's properties."
  (let ((status-line (oref response status))
        (elapsed (oref response duration))
        (headers (oref response headers))
        (bytes (oref response body-bytes)))
    (concat
     (or status-line "No Response")
     " | "
     (format "%.4gs" elapsed)
     (let ((content-type (or (car (verb--headers-content-type headers))
                             "-")))
       (format " | %s" content-type))
     (let* ((content-length (cdr (assoc-string "Content-Length"
                                               headers t)))
            (value (if content-length
                       (string-to-number content-length)
                     bytes)))
       (format " | %s byte%s"
               (file-size-human-readable value)
               (if (= value 1) "" "s"))))))

(cl-defmethod verb-request-spec-url-to-string ((rs verb-request-spec))
  "Return RS's url member as a string if it is non-nil."
  (let ((url (oref rs url)))
    (when url
      (url-recreate-url url))))

(defun verb-handler-json ()
  "Standard handler for the \"application/json\" text content type."
  (when verb-json-use-mode
    (funcall verb-json-use-mode))
  (when (< (oref verb-http-response body-bytes)
           (or verb-json-max-pretty-print-size 0))
    (unwind-protect
        (unless (zerop (buffer-size))
          (let ((json-pretty-print-max-secs 0)
                (json-key-type 'string))
            (buffer-disable-undo)
            (json-pretty-print-buffer)
            ;; "Use" `json-pretty-print-max-secs' here to avoid
            ;; byte-compiler warning in Emacs 26
            json-pretty-print-max-secs))
      (buffer-enable-undo))
    (goto-char (point-min))))

(defun verb--headers-content-type (headers)
  "Return the value of the \"Content-Type\" header in HEADERS.
The value returned has the form (TYPE . CHARSET).  If the charset is
not present, return (TYPE).  If the header itself is not present,
return (nil)."
  (let* ((value (cdr (assoc-string "Content-Type" headers t)))
         (type-subtype (and value (string-trim (car (split-string
                                                     value ";"))))))
    (if (and value type-subtype)
        (cons type-subtype
              (when (string-match "charset=\\([[:alnum:]-]+\\)" value)
                (match-string 1 value)))
      (cons nil nil))))

(defun verb--get-handler (content-type)
  "Return a handler from `verb-content-type-handlers' for a CONTENT-TYPE.
CONTENT-TYPE must be the value returned by `verb--headers-content-type'."
  (when (car content-type)
    (catch 'end
      (dolist (key-value verb-content-type-handlers)
        (let ((case-fold-search t)
              (regexp (car key-value))
              (handler (cdr key-value)))
          (when (string-match-p regexp (car content-type))
            (throw 'end handler)))))))

(defun verb--maybe-store-response (response)
  "Store RESPONSE depending on its request metadata.
See `verb--stored-responses' for more details."
  (when-let ((req (oref response request))
             (metadata (oref req metadata))
             (val (thread-first
                    (concat verb--metadata-prefix "store")
                    (assoc-string metadata t)
                    cdr
                    verb--nonempty-string)))
    (setq verb--stored-responses (cl-delete val verb--stored-responses
                                            :key #'car
                                            :test #'equal))
    (push (cons val response) verb--stored-responses)))

(defun verb-stored-response (key)
  "Return stored HTTP response under KEY.

To automatically store HTTP responses, set the request heading's
\"Verb-Store\" property to a nonempty value.  The response will then
be stored under that value. For example:

* Example          :verb:
:properties:
:Verb-Store: storage-key-here
:end:
get https://gnu.org/test"
  (if-let ((resp (assoc-string key verb--stored-responses)))
      (cdr resp)
    (user-error (concat "No response stored under key \"%s\"\n"
                        "Make sure you've set the \"Verb-Store\""
                        " heading property and sent the request at least once")
                key)))

(defun verb--request-spec-callback (status rs response-buf start timeout-timer
                                           where num)
  "Callback for `verb--request-spec-send' for request RS.
Set up the current buffer so that it can be used to view the HTTP
response in a user-friendly way.

More response information can be read from STATUS.
RESPONSE-BUF points to a buffer where the response should be copied
to, which the user can then use or edit freely.
START contains a floating point number indicating the timestamp at
which the request was sent.
TIMEOUT-TIMER contains a timer set to call `verb--timeout-warn', or
nil.
WHERE describes where the results should be shown in (see
`verb-send-request-on-point').
NUM is this request's identification number."
  (when timeout-timer
    (cancel-timer timeout-timer))

  ;; Remove url.el advice
  (verb--unadvice-url)

  ;; Handle errors first
  (when-let ((http-error (plist-get status :error))
             (error-info (cdr http-error))
             (url (oref rs url)))
    ;; If there's an HTTP error code (404, 405, etc.) in the error
    ;; information, continue as normal
    (unless (numberp (and (eq (car error-info) 'http)
                          (cadr error-info)))
      (kill-buffer (current-buffer))
      (kill-buffer response-buf)
      (let ((msg (format "Request error: could not connect to %s:%s"
                         (url-host url) (url-port url))))
        (verb--log num 'E msg)
        (verb--log num 'E "Error details: %s" http-error)
        (user-error "%s" msg))))

  ;; No errors, continue to read response
  (let ((elapsed (- (time-to-seconds) start))
        (original-buffer (current-buffer))
        status-line headers content-type charset coding-system body-bytes
        binary-handler text-handler)

    (widen)
    (goto-char (point-min))
    ;; Skip HTTP/1.X status line
    (setq status-line (verb--nonempty-string
                       (buffer-substring-no-properties (point)
                                                       (line-end-position))))

    (verb--log num 'I "%s" status-line)

    (forward-line)
    ;; Skip all HTTP headers
    (while (re-search-forward verb--http-header-parse-regexp
                              (line-end-position) t)
      (let ((key (string-trim (match-string 1)))
            (value (string-trim (match-string 2))))
        ;; Save header to alist
        (push (cons key value) headers)
        (unless (eobp) (forward-char))))

    ;; Read Content-Type and charset
    (setq content-type (verb--headers-content-type headers))
    (setq charset (or (cdr content-type) verb-default-response-charset))

    ;; Try to get a buffer handler function for this content type
    (let ((handler (verb--get-handler content-type)))
      (unless handler
        ;; Use default content type handler instead
        (setq handler verb-default-content-type-handler))

      (if (= (length handler) 1)
          ;; Text handler
          (setq text-handler (nth 0 handler))
        ;; Binary handler (maybe)
        (unless (and (consp handler)
                     (functionp (nth 0 handler))
                     (eq (nth 1 handler) t)
                     (= (length handler) 2))
          (user-error "Invalid content handler: %s" handler))
        (setq binary-handler (nth 0 handler))))

    ;; Remove headers and blank line from buffer
    ;; All left should be the content
    (beginning-of-line)
    (forward-line)
    (delete-region (point-min) (point))

    ;; Record body size in bytes
    (setq body-bytes (buffer-size))

    ;; Current buffer should be unibyte
    (when enable-multibyte-characters
      (error "%s" "Expected a unibyte buffer for HTTP response"))

    ;; Store details of request and response
    ;; `verb-http-response' is a permanent buffer local variable
    (with-current-buffer response-buf
      (setq verb-http-response
            (verb-response :headers (nreverse headers)
                           :request rs
                           :status status-line
                           :duration elapsed
                           :body-bytes body-bytes))

      ;; Update global last response variable
      (setq verb-last verb-http-response)

      ;; Store the response separately as well depending on user
      ;; metadata
      (verb--maybe-store-response verb-http-response))

    ;; Make RESPONSE-BUF the current buffer, as we'll need to change
    ;; its major mode, coding system, etc.
    (set-buffer response-buf)

    ;; Copy bytes from `original-buffer' into it
    (insert-buffer-substring original-buffer)

    (if binary-handler
        (progn
          ;; Response content is a binary format:
          (verb--log num 'I "Using binary handler: %s" binary-handler)

          (set-buffer-multibyte nil)
          (set-buffer-file-coding-system 'binary)
          (buffer-disable-undo)
          (funcall binary-handler))

      ;; else: Response content is text:
      (verb--log num 'I "Using text handler: %s" text-handler)

      ;; Choose corresponding coding system for charset
      (setq coding-system (or (mm-charset-to-coding-system charset)
                              'utf-8))

      ;; Decode contents using coding system
      (decode-coding-region (point-min) (point-max) coding-system)

      (set-buffer-file-coding-system coding-system)

      ;; Prepare buffer for editing by user
      (funcall text-handler))

    (goto-char (point-min))

    ;; Kill original response buffer
    (kill-buffer original-buffer)

    ;; Now that the response content has been processed, update
    ;; `verb-http-response's body slot
    (oset verb-http-response
          body
          (unless (zerop (oref verb-http-response body-bytes))
            (verb--buffer-string-no-properties)))

    (verb-response-body-mode)

    (when where
      (message "%s | %s %s"
               (oref verb-http-response status)
               (oref rs method)
               (verb-request-spec-url-to-string rs)))

    ;; Run post response hook
    (run-hooks 'verb-post-response-hook)))

(defun verb--prepare-http-headers (headers)
  "Prepare alist HEADERS of HTTP headers to be used on a request.
Add/modify/remove the following headers if they are not already
present or are incomplete:

Accept:
  Remove header from list (will be set via `url-mime-accept-string').

Use `verb--to-ascii' to ensure all added text is unibyte.
Return a new alist, does not modify HEADERS."
  (let* ((headers (copy-alist headers))
         (accept (assoc-string "Accept" headers t)))
    ;; Accept
    (when accept
      (setq headers (cl-delete "Accept" headers
                               :key #'car
                               :test #'verb--string=)))
    ;; Encode all text to `us-ascii'
    (mapcar (lambda (e)
              (cons (verb--to-ascii (car e))
                    (verb--to-ascii (cdr e))))
            headers)))


(defun verb--encode-http-body (body charset)
  "Encode content BODY using CHARSET.
If CHARSET is nil, use `verb-default-request-charset'."
  (when body
    (if-let ((inhibit-message t)
             (coding-system (mm-charset-to-coding-system
                             (or charset verb-default-request-charset))))
        (encode-coding-string body coding-system)
      (user-error (concat "No coding system found for charset \"%s\"\n"
                          "Make sure you set the \"Content-Type\" header"
                          " correctly (e.g. \"application/json;"
                          " charset=utf-8\")")
                  charset))))

(defun verb--to-ascii (s)
  "Encode string S to `us-ascii'."
  (if (multibyte-string-p s)
      (encode-coding-string s 'us-ascii)
    s))

(defun verb--http-handle-authentication (_proxy)
  "Replacement function for `url-http-handle-authentication'."
  t)

(defun verb--http-user-agent-string ()
  "Replacement function for `url-http-user-agent-string'."
  nil)

(defun verb--advice-url ()
  "Advice some url.el functions.
For more information, see `verb-advice-url'."
  (when verb-advice-url
    (advice-add 'url-http-user-agent-string :override
                #'verb--http-user-agent-string)
    (advice-add 'url-http-handle-authentication :override
                #'verb--http-handle-authentication)))

(defun verb--unadvice-url ()
  "Undo advice from `verb--advice-url'."
  (when verb-advice-url
    (advice-remove 'url-http-user-agent-string
                   #'verb--http-user-agent-string)
    (advice-remove 'url-http-handle-authentication
                   #'verb--http-handle-authentication)))

(defun verb--get-accept-header (headers)
  "Retrieve the value of the \"Accept\" header from alist HEADERS.
If the header is not present, return \"*/*\" as default."
  (verb--to-ascii (or (cdr (assoc-string "Accept" headers t))
                      "*/*")))

(cl-defmethod verb-request-spec-validate ((rs verb-request-spec))
  "Run validations on request spec RS and return it.
If a validation does not pass, signal `user-error'."
  (unless (oref rs method)
    (user-error "%s" (concat "No HTTP method specified\n"
                             "Make sure you specify a concrete HTTP "
                             "method (not " verb--template-keyword
                             ") in the heading hierarchy")))
  (let ((url (oref rs url)))
    (unless url
      (user-error "%s" (concat "No URL specified\nMake sure you specify "
                               "a nonempty URL in the heading hierarchy")))
    (unless (url-host url)
      (user-error "%s" (concat "URL has no schema or host defined\n"
                               "Make sure you specify a schema and host "
                               "(e.g. \"https://github.com\") in the "
                               "heading hierarchy"))))
  rs)

(defun verb--generate-response-buffer (num)
  "Return a new buffer ready to be used as a response buffer.
NUM is the request's identification number."
  (with-current-buffer (generate-new-buffer
                        (format "*HTTP Response%s*"
                                (if verb-auto-kill-response-buffers
                                    ""
                                  (format " %s" num))))
    ;; Set `verb-http-response's value to something other than nil
    ;; so that `verb-kill-all-response-buffers' can find it even if
    ;; no response was ever received.
    (setq verb-http-response t)
    (setq header-line-format "Waiting for HTTP response...")
    (current-buffer)))

(cl-defmethod verb--request-spec-send ((rs verb-request-spec) where)
  "Send the HTTP request described by RS.
Show the results according to argument WHERE (see
`verb-send-request-on-point').  Return the buffer the response will be
loaded into."
  ;; If auto kill buffers is enabled, kill all previous response
  ;; buffers now
  (when verb-auto-kill-response-buffers
    (verb-kill-all-response-buffers t))

  (let* ((url (oref rs url))
         (url-request-method (verb--to-ascii (oref rs method)))
         (url-mime-accept-string (verb--get-accept-header (oref rs headers)))
         (url-request-extra-headers (verb--prepare-http-headers
                                     (oref rs headers)))
         (content-type (verb--headers-content-type
                        url-request-extra-headers))
         (url-request-data (verb--encode-http-body (oref rs body)
                                                   (cdr content-type)))
         (num (setq verb--requests-count (1+ verb--requests-count)))
         (start-time (time-to-seconds))
         (response-buf (verb--generate-response-buffer num))
         timeout-timer)
    ;; Start the timeout warning timer
    (when verb-show-timeout-warning
      (setq timeout-timer (run-with-timer verb-show-timeout-warning nil
                                          #'verb--timeout-warn
                                          response-buf rs num)))

    ;; Advice url.el functions
    (verb--advice-url)

    ;; Look for headers that might get duplicated by url.el
    (dolist (h verb--url-pre-defined-headers)
      (when (assoc-string h url-request-extra-headers t)
        (verb--log num 'W (concat "Header \"%s\" will appear duplicated "
                                  "in the request, as url.el adds its "
                                  "own version of it")
                   h)))

    ;; Maybe log a warning if body is present but method usually
    ;; doesn't take one
    (when (and (member url-request-method verb--bodyless-http-methods)
               url-request-data)
      (verb--log num 'W "Body is present but request method is %s"
                 url-request-method))

    ;; Workaround for "localhost" not working on Emacs 25
    (when (and (< emacs-major-version 26)
               (string= (url-host url) "localhost"))
      (verb--log num 'W "Replacing localhost with 127.0.0.1")
      (setf (url-host url) "127.0.0.1"))

    ;; Send the request!
    (condition-case err
        (funcall verb-url-retrieve-function
                 url
                 #'verb--request-spec-callback
                 (list rs
                       response-buf
                       start-time
                       timeout-timer
                       where
                       num)
                 t verb-inhibit-cookies)
      (error (progn
               ;; Cancel timer
               (when timeout-timer
                 (cancel-timer timeout-timer)
                 (setq timeout-timer nil))
               ;; Kill response buffer
               (kill-buffer response-buf)
               ;; Undo advice
               (verb--unadvice-url)

               (let ((msg (format "Error sending request: %s" (cadr err))))
                 ;; Log the error
                 (verb--log num 'E msg)
                 ;; Signal it
                 (user-error "%s" msg)))))

    ;; Show user some quick information
    (message "%s request sent to %s"
             (oref rs method)
             (verb-request-spec-url-to-string rs))

    ;; Log the request
    (verb--log num 'I "%s %s"
               (oref rs method)
               (verb-request-spec-url-to-string rs))

    (pcase where
      ('other-window (switch-to-buffer-other-window response-buf))
      ('stay-window (save-selected-window
                      (switch-to-buffer-other-window response-buf)))
      ('this-window (switch-to-buffer response-buf)))

    ;; Return the response buffer
    response-buf))

(cl-defmethod verb--request-spec-send-eww ((rs verb-request-spec))
  "Send request spec RS using EWW (Emacs Web Wowser).
Return the buffer created by EWW.

Note: this function is unrelated to `verb--request-spec-send'."
  ;; Require eww to load the `eww-accept-content-types' variable
  (require 'eww)
  (let ((eww-accept-content-types (verb--get-accept-header (oref rs headers)))
        (url-request-extra-headers (verb--prepare-http-headers
                                    (oref rs headers))))
    (verb--advice-url)
    (unwind-protect
        (prog1
            (eww (verb-request-spec-url-to-string rs))
          ;; "Use" the variable to avoid compiler warning.
          ;; This variable is not available in some Emacs versions.
          eww-accept-content-types)
      (verb--unadvice-url))))

(cl-defmethod verb-request-spec-to-string ((rs verb-request-spec))
  "Return request spec RS as a string.
This string should be able to be used with
`verb-request-spec-from-string', yielding the same request spec again."
  (with-temp-buffer
    (insert (oref rs method) " "
            (url-recreate-url (oref rs url)) "\n")
    (dolist (key-value (oref rs headers))
      (insert (car key-value) ": " (cdr key-value) "\n"))
    (when-let ((body (oref rs body)))
      (insert "\n" body))
    (verb--buffer-string-no-properties)))

(cl-defmethod verb-response-to-string ((resp verb-response) buf)
  "Return HTTP response RESP as a string.
BUF is the response buffer corresponding to this response object.  The
buffer must contain the response's processed body."
  (with-temp-buffer
    (insert (oref resp status) "\n")
    (verb--insert-header-contents (oref resp headers))
    (insert "\n")
    (when (oref resp body)
      (insert "\n")
      (insert-buffer-substring buf))
    (verb--buffer-string-no-properties)))

(defun verb--timeout-warn (buffer rs num)
  "Warn the user about a possible network timeout for request RS.
This function should be run `verb-show-timeout-warning' seconds after
an HTTP request has been sent.  Show the warning only when response
buffer BUFFER is live.  NUM is the request's identification number."
  (verb--log num 'W "%s" "Request is taking longer than expected.")
  (when (buffer-live-p buffer)
    (message "Request to %s is taking longer than expected"
             (verb-request-spec-url-to-string rs))))

(defun verb--string= (s1 s2)
  "Return non-nil if strings S1 and S2 are equal, ignoring case."
  (string= (downcase s1) (downcase s2)))

(defun verb--override-alist (original other &optional case-fold)
  "Override alist ORIGINAL with OTHER.
That is, overwrite (KEY . VALUE) pairs present in ORIGINAL with ones
present in OTHER if KEYs are equal.  Return the results in a new
alist.  If CASE-FOLD is non-nil, ignore case when comparing KEYs."
  (let ((result (nreverse (copy-alist original)))
        (processed))
    (dolist (key-value other)
      (let ((key (car key-value)))
        (when (and (assoc-string key result case-fold)
                   (not (funcall (if case-fold
                                     #'member-ignore-case
                                   #'member)
                                 key processed)))
          ;; key in OTHER is in ORIGINAL, delete all entries using
          ;; this key in ORIGINAL (may be more than one)
          (setq result (cl-delete key result
                                  :key #'car
                                  :test (if case-fold
                                            #'verb--string=
                                          #'string=))))
        (push key-value result)
        ;; Remember we deleted this key from ORIGINAL so that we don't
        ;; do it again accidentally (this can happen if OTHER contains
        ;; multiple values mapped to the same key)
        (push key processed)))
    (nreverse result)))

(defalias 'verb--override-url-queries #'verb--override-alist
  "Override query string alist ORIGINAL with OTHER.
Return the results in a new alist.  Work using the rules described in
`verb-request-spec-override'.")

(defun verb--override-headers (original other)
  "Override headers alist ORIGINAL with OTHER.
Return the results in a new alist.  Work using the rules described in
`verb-request-spec-override'.  Note that case is ignored when comparing
header keys (names)."
  (verb--override-alist original other t))

(defun verb--url-query-string-to-alist (query)
  "Return an alist of (KEY . VALUE) from query string QUERY.

For example, return:
  \"foo=bar&quux\"
as:
  ((\"foo\" . \"bar\") (\"quux\" . nil))"
  (when query
    (let ((parts (split-string query "&"))
          result)
      (dolist (p parts)
        (let* ((key-value (split-string p "="))
               (key (car key-value))
               (value (cdr key-value)))
          (unless (string-empty-p key)
            (push (cons key
                        (when value
                          (mapconcat #'identity value "=")))
                  result))))
      (nreverse result))))

(defun verb--url-query-alist-to-string (query)
  "Return alist query string QUERY as a string."
  (when query
    (mapconcat (lambda (kv)
                 (if (cdr kv)
                     (concat (car kv) "=" (cdr kv))
                   (car kv)))
               query
               "&")))

(defun verb--override-url-paths (original other)
  "Override URL path (and query string) ORIGINAL with OTHER.
ORIGINAL and OTHER have the form (PATH . QUERY).  Work using the rules
described in `verb-request-spec-override'."
  (let* ((original-path (car original))
         (original-query (cdr original))
         (other-path (car other))
         (other-query (cdr other))
         (paths (concat original-path other-path))
         (queries (verb--url-query-alist-to-string
                   (verb--override-url-queries
                    (verb--url-query-string-to-alist original-query)
                    (verb--url-query-string-to-alist other-query)))))
    ;; If after joining two both paths the result path starts with //,
    ;; remove one of the slashes (this may happen often because we
    ;; sometimes add slashes in `verb--clean-url'.)
    (concat (if (string-prefix-p "//" paths)
                (substring paths 1 nil)
              paths)
            (unless (string-empty-p (or queries ""))
              ;; If query string is present and path is empty,
              ;; set / as the path (see `verb--clean-url')
              (concat (when (string-empty-p paths) "/")
                      "?"
                      queries)))))

(defun verb--url-port (url)
  "Return port used by an HTTP URL.
Return nil if the port can be inferred from the URL's schema."
  (let ((port (url-port url))
        (schema (url-type url)))
    (if (and (numberp port)
             (or (and (= port 80) (string= schema "http"))
                 (and (= port 443) (string= schema "https"))))
        nil
      port)))

(defun verb--override-url (original other)
  "Override URL struct ORIGINAL with OTHER.
Do this using the rules described in `verb-request-spec-override'."
  ;; If either url is nil, return the other one
  (if (not (and original other))
      (or original other)
    ;; Override ORIGINAL with OTHER
    (let ((schema (or (url-type other) (url-type original)))
          (user (or (url-user other) (url-user original)))
          (password (or (url-password other) (url-password original)))
          (host (or (url-host other) (url-host original)))
          (port (or (verb--url-port other) (verb--url-port original)))
          (path (verb--override-url-paths (url-path-and-query original)
                                          (url-path-and-query other)))
          (fragment (or (url-target other) (url-target original)))
          (attributes (or (url-attributes other) (url-attributes original)))
          (fullness (or (url-fullness other) (url-fullness original))))
      (url-parse-make-urlobj schema user password host
                             port path fragment
                             attributes fullness))))

(cl-defmethod verb-request-spec-override ((original verb-request-spec) other)
  "Override request spec ORIGINAL with OTHER, return the result.
Override each member of request ORIGINAL with one from OTHER in the
following way, to form a new request specification:

method

  Use OTHER's HTTP method if it is non-nil, otherwise use ORIGINAL's.

url

  Construct a new URL using a combination of both URLs.  The new URL's
  path is a concatenation of ORIGINAL's and OTHER's paths.  The new
  URL's query string is a union of both ORIGINAL's and OTHER's query
  strings, preferring OTHER's values when both contain the same key.
  Use all other components (host, port, user, etc.) from OTHER if they
  are non-nil, or from ORIGINAL otherwise.  If either OTHER's or
  ORIGINAL's URL is nil, use the other one's without modifications.

headers

  Create a union of ORIGINAL's and OTHER's headers, using OTHER's
  values when both contain the same header.

body

  Use OTHER's body if it is non-nil, otherwise use ORIGINAL's.

metadata

  Always use OTHER's metadata.

Modify neither request specification, return a new one."
  (unless (object-of-class-p other 'verb-request-spec)
    (user-error "%s" "Argument OTHER must be a `verb-request-spec'"))
  (verb-request-spec :method (or (oref other method)
                                 (oref original method))
                     :url (verb--override-url (oref original url)
                                              (oref other url))
                     :headers (verb--override-headers (oref original headers)
                                                      (oref other headers))
                     :body (or (oref other body) (oref original body))
                     :metadata (oref other metadata)))

(defun verb--http-methods-regexp ()
  "Return a regexp to match an HTTP method.
HTTP methods are defined in `verb--http-methods'.
Additionally, allow matching `verb--template-keyword'."
  (let ((terms (append verb--http-methods
                       (mapcar #'downcase verb--http-methods)
                       (list verb--template-keyword
                             (downcase verb--template-keyword)))))
    (mapconcat #'identity terms "\\|")))

(defun verb--generate-multipart-boundary ()
  "Generate a new random multipart form boundary."
  (let (chars i)
    (dotimes (_ verb--multipart-boundary-length)
      (setq i (% (abs (random)) (length verb--multipart-boundary-alphabet)))
      (push (substring verb--multipart-boundary-alphabet i (1+ i)) chars))
    (mapconcat #'identity chars "")))

(defun verb-boundary (&optional boundary)
  "Set the multipart form boundary for the current buffer.
Use the value of BOUNDARY if it is non-nil.  Otherwise, generate a new
random boundary using `verb--generate-multipart-boundary'.
Once the boundary has been set for the current buffer (containing
request specifications), it can be inserted into a request body using
`verb-part'."
  (setq verb--multipart-boundary (or boundary
                                     (verb--generate-multipart-boundary))))

(defun verb-part (&optional name filename)
  "Start a new multipart form part.
Use NAME as the \"name\" parameter, and FILENAME as the \"filename\"
parameter in the Content-Disposition header.
If neither NAME nor FILENAME are specified, instead of starting a new
part, insert the final boundary delimiter."
  (unless verb--multipart-boundary
    (user-error "%s" (concat "No multipart boundary defined\n"
                             "Please ensure you have called "
                             "(verb-boundary) first within this "
                             "requests tree")))
  (if name
      (concat "--" verb--multipart-boundary "\r\n"
              "Content-Disposition: form-data; name=\"" name "\""
              (when filename (concat "; filename=\"" filename "\"")))
    (let (boundary)
      (setq boundary verb--multipart-boundary
            verb--multipart-boundary nil)
      (concat "--" boundary "--"))))

(defun verb--eval-string (s &optional context)
  "Eval S as Lisp code and return the result.
When evaluating the code, use buffer CONTEXT as the current buffer.
If CONTEXT is nil, use the already current buffer as context.  As a
special case, if S is the empty string, return the empty string."
  (if (string-empty-p s)
      ""
    (save-mark-and-excursion
      (save-match-data
        (with-current-buffer (or context (current-buffer))
          (eval (car (read-from-string (format "(progn %s)" s))) t))))))

(defun verb--eval-code-tags-in-buffer (buf context)
  "Eval code tags within buffer BUF.
When evaluating the code, use buffer CONTEXT as the current buffer.
Replace the code tags with the results of their own evaluations.  Code
tags are delimited with `verb-code-tag-delimiters'."
  (unless verb--inhibit-code-tags-evaluation
    (with-current-buffer buf
      (while (re-search-forward (concat (car verb-code-tag-delimiters)
                                        "\\(.*?\\)"
                                        (cdr verb-code-tag-delimiters))
                                nil t)
        (let ((result (verb--eval-string (match-string 1) context)))
          (cond
           ((stringp result)
            (replace-match result))
           ((bufferp result)
            (goto-char (match-beginning 0))
            (delete-region (match-beginning 0) (match-end 0))
            (insert-buffer-substring result)
            (when (buffer-local-value 'verb-kill-this-buffer result)
              (kill-buffer result)))
           (t
            (replace-match (format "%s" result)))))))))

(defun verb--eval-code-tags-in-string (s &optional context)
  "Like `verb--eval-code-tags-in-buffer', but in a string S.
Use buffer CONTEXT as the current buffer, or a temporal one if CONTEXT
is nil.  Return a new string with the code tags expanded."
  (with-temp-buffer
    (insert s)
    (goto-char (point-min))
    (verb--eval-code-tags-in-buffer (current-buffer)
                                    (or context (current-buffer)))
    (verb--buffer-string-no-properties)))

(defun verb--clean-url (url)
  "Return a correctly encoded URL struct to use with `url-retrieve'.

Additionally, given a URL like \"http://foo.com?a=b\", return
\"http://foo.com/?a=b\". This is what curl does when the path is empty
and there are query string arguments present.

If a schema is not present, interpret the URL as a path, query string
and fragment component of a URL with no host or schema defined."
  ;; If we're not expanding code tags, do not attempt to encode '{',
  ;; '}', etc., so that we keep the original URL text
  (let* ((encoded-url (if verb--inhibit-code-tags-evaluation
                          url
                        (url-encode-url url)))
         (url-obj (url-generic-parse-url encoded-url))
         (path (url-filename url-obj))
         (schema (url-type url-obj)))
    (if (not schema)
        ;; If no schema defined, interpret everything as path + query
        ;; string + fragment
        (progn
          (setf (url-filename url-obj)
                (concat (url-host url-obj)
                        (url-filename url-obj)))
          (setf (url-host url-obj) nil))
      ;; Schema is present:
      (unless (member schema '("http" "https"))
        (user-error (concat "The URL must specify \"http://\" or "
                            "\"https://\" (got: \"%s\")")
                    schema))
      ;; If path is "" but there are query string arguments, set path
      ;; to "/" (taken from curl)
      ;; Note that `path' here contains path and query string
      (when (string-prefix-p "?" path)
        (setf (url-filename url-obj) (concat "/" path))))
    url-obj))

(define-error 'verb-empty-spec
  "Request specification has no contents.")

(defun verb-request-spec-from-string (text &optional metadata)
  "Create and return a request specification from string TEXT.

The text format for request specifications is the following:

[COMMENT]...
METHOD [URL]
[HEADER]...

[BODY]

Each COMMENT must start with \"#\" or \":\" (see Org mode comments and
headline property syntax).  All comments will be discarded after being
read (they are not part of the returned value).  COMMENT may also be a
blank line.

METHOD must be a method matched by `verb--http-methods-regexp' (that
is, an HTTP method or the value of `verb--template-keyword').
Matching is case-insensitive.

URL must be a full URL, or a part of it.  If present, the schema must
be \"http\" or \"https\".  If the schema is not present, the URL will
be interpreted as a path, plus (if present) query string and fragment.
Therefore, using just \"example.org\" (note no schema present) as URL
will result in a URL with its path set to \"example.org\", not as its
host.

Each HEADER must be in the form of KEY: VALUE.  KEY must be a nonempty
string, VALUE can be the empty string.  HEADER may also start with
\"#\", in which case it will be ignored.

BODY can contain arbitrary data.  Note that there must be a blank
line between the HEADER list and BODY.

As a special case, if the text specification consists exclusively of
comments and/or whitespace, or is the empty string, signal
`verb-empty-spec'.

If TEXT does not conform to the request specification text format,
signal an error.

Before returning the request specification, set its metadata to
METADATA."
  (let ((context (current-buffer))
        method url headers body)
    (with-temp-buffer
      (insert text)
      (goto-char (point-min))

      ;;; COMMENTS / PROPERTIES

      ;; Skip initial blank lines, comments and properties
      (while (and (re-search-forward "^\\s-*\\(\\(:\\|#\\).*\\)?$"
                                     (line-end-position) t)
                  (not (eobp)))
        (forward-char))
      ;; Check if the entire specification was just comments or empty
      (when (string-empty-p (string-trim (buffer-substring (point)
                                                           (point-max))))
        ;; Signal `verb-empty-spec' if so
        (signal 'verb-empty-spec nil))

      ;;; METHOD + URL

      ;; Read HTTP method and URL line
      ;; First, expand any code tags on it (if any)
      (let ((case-fold-search t)
            (line (verb--eval-code-tags-in-string
                   (buffer-substring-no-properties (point)
                                                   (line-end-position))
                   context)))
        (if (string-match (concat "^\\s-*\\("
                                  (verb--http-methods-regexp)
                                  "\\)\\s-+\\(.+\\)$")
                          line)
            ;; Matched method + URL, store them
            (setq method (upcase (match-string 1 line))
                  url (match-string 2 line))
          (when (string-match (concat "^\\s-*\\("
                                      (verb--http-methods-regexp)
                                      "\\)\\s-*$")
                              line)
            ;; Matched method only, store it
            (setq method (upcase (match-string 1 line))))))

      ;; We've processed the URL line, move to the end of it
      (end-of-line)

      (if method
          (when (string= method verb--template-keyword)
            (setq method nil))
        (user-error (concat "Could not read a valid HTTP method (%s)\n"
                            "Additionally, you can also specify %s "
                            "(matching is case insensitive)")
                    (mapconcat #'identity verb--http-methods ", ")
                    verb--template-keyword))

      ;; Skip newline after URL line
      (unless (eobp) (forward-char))

      ;;; HEADERS

      ;; Search for HTTP headers, stop as soon as we find a blank line
      (while (re-search-forward "^\\(.+\\)$" (line-end-position) t)
        (let ((line (match-string 1)))
          ;; Process line if it doesn't start with '#'
          (unless (string-prefix-p "#" (string-trim-left line))
            ;; Check if line matches KEY: VALUE after evaluating any
            ;; present code tags
            (setq line (verb--eval-code-tags-in-string line context))
            (if (string-match verb--http-header-parse-regexp line)
                ;; Line matches, trim KEY and VALUE and store them
                (push (cons (string-trim (match-string 1 line))
                            (string-trim (match-string 2 line)))
                      headers)
              (user-error (concat "Invalid HTTP header: \"%s\"\n"
                                  "Make sure there's a blank line between"
                                  " the headers and the request body")
                          line))))
        (unless (eobp) (forward-char)))
      (setq headers (nreverse headers))

      ;;; BODY

      ;; Allow users to include Babel source blocks in their request
      ;; bodies. This allows them to have font locking and other
      ;; features that depend on specific content types (e.g JSON,
      ;; XML, etc.). Here we delete the source block delimiters so
      ;; that they are not included in the actual request.
      (delete-matching-lines "^[[:blank:]]*#\\+\\(begin\\|end\\)_src")

      ;; Expand code tags in the rest of the buffer (if any)
      (save-excursion
        (verb--eval-code-tags-in-buffer (current-buffer) context))

      ;; Skip blank line after headers
      (unless (eobp) (forward-char))

      ;; The rest of the buffer is the request body
      (let ((rest (buffer-substring (point) (point-max))))
        ;; Only read body if it isn't comprised entirely of
        ;; whitespace, but if it's not and has leading/trailing
        ;; whitespace, include it
        (unless (string-empty-p (string-trim rest))
          ;; Now we know body isn't comprised entirely of whitespace,
          ;; check if the user wants to delete any trailing characters
          (setq body (if verb-trim-body-end
                         (replace-regexp-in-string
                          (concat verb-trim-body-end "$") "" rest)
                       rest))))
      (when (buffer-local-value 'verb--multipart-boundary context)
        (verb--log nil 'W "Detected an unfinished multipart form"))
      ;; Return a `verb-request-spec'
      (verb-request-spec :method method
                         :url (unless (string-empty-p (or url ""))
                                (verb--clean-url url))
                         :headers headers
                         :body body
                         :metadata metadata))))

(provide 'verb)
;;; verb.el ends here<|MERGE_RESOLUTION|>--- conflicted
+++ resolved
@@ -849,7 +849,6 @@
   (verb--back-to-heading)
   (thread-last
     (org-buffer-property-keys)
-<<<<<<< HEAD
     ;; 1) Get all doc properties and filter them by prefix. This will push the
     ;; property already `upcase''d, but only if there is no `string=' the
     ;; `upcase''d value
@@ -859,13 +858,6 @@
                      properties)))
     ;; 2) Get the value for each of those properties and return an alist
     (mapcar (lambda (key) (cons key (org-entry-get (point) key 'selective))))
-=======
-    ;; 1) Get all doc properties and filter them by prefix
-    (seq-filter (lambda (s) (string-prefix-p prefix s t)))
-    ;; 2) Get the value for each of those properties and return an alist
-    (mapcar (lambda (key)
-              (cons (upcase key) (org-entry-get (point) key 'selective))))
->>>>>>> cb07a35b
     ;; 3) Discard all (key . nil) elements in the list
     (seq-filter #'cdr)))
 
